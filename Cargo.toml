--- conflicted
+++ resolved
@@ -1,12 +1,7 @@
 [package]
 name = "cairo-language-server"
-<<<<<<< HEAD
-version = "2.9.2"
+version = "2.10.0"
 edition = "2024"
-=======
-version = "2.10.0"
-edition = "2021"
->>>>>>> 4e70b9cd
 
 authors = ["Software Mansion <contact@swmansion.com>", "StarkWare <info@starkware.co>"]
 description = "The Cairo Language Server"
