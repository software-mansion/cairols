--- conflicted
+++ resolved
@@ -32,17 +32,7 @@
 [dependencies]
 anyhow = "1"
 bincode = { version = "2.0.1", default-features = true, features = ["serde"] }
-<<<<<<< HEAD
 cairo-language-common = "*"
-cairo-lang-compiler = "2.14.0"
-cairo-lang-defs = "2.14.0"
-cairo-lang-diagnostics = "2.14.0"
-cairo-lang-doc = "2.14.0"
-cairo-lang-executable-plugin = "2.14.0"
-cairo-lang-filesystem = "2.14.0"
-cairo-lang-formatter = "2.14.0"
-cairo-lang-lowering = "2.14.0"
-=======
 cairo-lang-compiler = "*"
 cairo-lang-defs = "*"
 cairo-lang-diagnostics = "*"
@@ -51,7 +41,6 @@
 cairo-lang-filesystem = "*"
 cairo-lang-formatter = "*"
 cairo-lang-lowering = "*"
->>>>>>> a5d8920e
 cairo-lang-macro = "0.2.1"
 cairo-lang-macro-v1 = { version = "0.1", package = "cairo-lang-macro", features = ["serde"] }
 cairo-lang-parser = "*"
@@ -108,9 +97,7 @@
 # on some of them directly.
 # This ensures no duplicate instances of Cairo crates are pulled in by mistake.
 [patch.crates-io]
-<<<<<<< HEAD
 cairo-language-common = { git = "https://github.com/software-mansion/cairo-language-common", rev = "9711438fb538dc86d5478e4122ab32da840f0a7c"}
-=======
 cairo-lang-casm = { git = "https://github.com/starkware-libs/cairo", rev = "8501530dd105c3a958a513c12256f2e7c932240c" }
 cairo-lang-compiler = { git = "https://github.com/starkware-libs/cairo", rev = "8501530dd105c3a958a513c12256f2e7c932240c" }
 cairo-lang-debug = { git = "https://github.com/starkware-libs/cairo", rev = "8501530dd105c3a958a513c12256f2e7c932240c" }
@@ -141,7 +128,6 @@
 cairo-lang-test-plugin = { git = "https://github.com/starkware-libs/cairo", rev = "8501530dd105c3a958a513c12256f2e7c932240c" }
 cairo-lang-test-utils = { git = "https://github.com/starkware-libs/cairo", rev = "8501530dd105c3a958a513c12256f2e7c932240c" }
 cairo-lang-utils = { git = "https://github.com/starkware-libs/cairo", rev = "8501530dd105c3a958a513c12256f2e7c932240c" }
->>>>>>> a5d8920e
 
 # The profile used for CI in pull requests.
 # External dependencies are built with optimisation enabled,
