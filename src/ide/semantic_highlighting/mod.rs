<<<<<<< HEAD
pub use self::token_kind::SemanticTokenKind;
use crate::META_STATE_NOT_ACQUIRED_MSG;
use crate::ide::analysis_progress::AnalysisStatus;
use crate::ide::semantic_highlighting::token_traverser::SemanticTokensTraverser;
use crate::lang::db::AnalysisDatabase;
use crate::lang::lsp::LsProtoGroup;
use crate::lsp::result::{LSPError, LSPResult};
use crate::state::MetaState;
use anyhow::anyhow;
=======
use cairo_lang_filesystem::span::TextOffset;
>>>>>>> 42d71767
use cairo_lang_parser::db::ParserGroup;
use cairo_lang_syntax::node::SyntaxNode;
use cairo_lang_syntax::node::kind::SyntaxKind;
<<<<<<< HEAD
use lsp_server::ErrorCode;
use lsp_types::{SemanticTokens, SemanticTokensParams, SemanticTokensResult};
use tracing::{error, trace};
=======
use cairo_lang_syntax::node::{SyntaxNode, TypedSyntaxNode, ast};
use cairo_lang_utils::unordered_hash_map::UnorderedHashMap;
use lsp_types::{SemanticToken, SemanticTokens, SemanticTokensParams, SemanticTokensResult};
use tracing::error;

use self::encoder::{EncodedToken, TokenEncoder};
pub use self::token_kind::SemanticTokenKind;
use crate::lang::db::AnalysisDatabase;
use crate::lang::lsp::LsProtoGroup;
use crate::state::MetaState;
>>>>>>> 42d71767

mod encoder;
pub mod token_kind;
mod token_traverser;

/// Resolves the semantic tokens of a given file.
pub fn semantic_highlight_full(
    params: SemanticTokensParams,
    db: &AnalysisDatabase,
    _ls_meta_state: MetaState,
) -> Option<SemanticTokensResult> {
    let file_uri = params.text_document.uri;
    let file = db.file_for_url(&file_uri)?;
    let Ok(node) = db.file_syntax(file) else {
        error!("semantic analysis failed: file '{file_uri}' does not exist");
        return None;
    };

<<<<<<< HEAD
    Ok(Some(SemanticTokensResult::Tokens(SemanticTokens {
        result_id: None,
        data: SemanticTokensTraverser::default().get_semantic_tokens(db, node),
    })))
=======
    let mut data: Vec<SemanticToken> = Vec::new();
    SemanticTokensTraverser::default().find_semantic_tokens(db, &mut data, node);
    Some(SemanticTokensResult::Tokens(SemanticTokens { result_id: None, data }))
>>>>>>> 42d71767
}

/// Checks whether the given node is an inline macro invocation and not just the simple path segment.
fn is_inline_macro<'db>(db: &'db AnalysisDatabase, node: SyntaxNode<'db>) -> bool {
    if matches!(node.kind(db), SyntaxKind::ExprInlineMacro) {
        return true;
    }
    if let Some(path_node) = node.ancestor_of_kind(db, SyntaxKind::ExprPath)
        && let Some(maybe_macro) = path_node.parent(db)
    {
        let kind = maybe_macro.kind(db);
        return kind == SyntaxKind::ExprInlineMacro || kind == SyntaxKind::ItemInlineMacro;
    }
    false
}<|MERGE_RESOLUTION|>--- conflicted
+++ resolved
@@ -1,35 +1,13 @@
-<<<<<<< HEAD
 pub use self::token_kind::SemanticTokenKind;
-use crate::META_STATE_NOT_ACQUIRED_MSG;
-use crate::ide::analysis_progress::AnalysisStatus;
 use crate::ide::semantic_highlighting::token_traverser::SemanticTokensTraverser;
 use crate::lang::db::AnalysisDatabase;
 use crate::lang::lsp::LsProtoGroup;
-use crate::lsp::result::{LSPError, LSPResult};
 use crate::state::MetaState;
-use anyhow::anyhow;
-=======
-use cairo_lang_filesystem::span::TextOffset;
->>>>>>> 42d71767
 use cairo_lang_parser::db::ParserGroup;
 use cairo_lang_syntax::node::SyntaxNode;
 use cairo_lang_syntax::node::kind::SyntaxKind;
-<<<<<<< HEAD
-use lsp_server::ErrorCode;
 use lsp_types::{SemanticTokens, SemanticTokensParams, SemanticTokensResult};
-use tracing::{error, trace};
-=======
-use cairo_lang_syntax::node::{SyntaxNode, TypedSyntaxNode, ast};
-use cairo_lang_utils::unordered_hash_map::UnorderedHashMap;
-use lsp_types::{SemanticToken, SemanticTokens, SemanticTokensParams, SemanticTokensResult};
 use tracing::error;
-
-use self::encoder::{EncodedToken, TokenEncoder};
-pub use self::token_kind::SemanticTokenKind;
-use crate::lang::db::AnalysisDatabase;
-use crate::lang::lsp::LsProtoGroup;
-use crate::state::MetaState;
->>>>>>> 42d71767
 
 mod encoder;
 pub mod token_kind;
@@ -48,16 +26,10 @@
         return None;
     };
 
-<<<<<<< HEAD
-    Ok(Some(SemanticTokensResult::Tokens(SemanticTokens {
+    Some(SemanticTokensResult::Tokens(SemanticTokens {
         result_id: None,
         data: SemanticTokensTraverser::default().get_semantic_tokens(db, node),
-    })))
-=======
-    let mut data: Vec<SemanticToken> = Vec::new();
-    SemanticTokensTraverser::default().find_semantic_tokens(db, &mut data, node);
-    Some(SemanticTokensResult::Tokens(SemanticTokens { result_id: None, data }))
->>>>>>> 42d71767
+    }))
 }
 
 /// Checks whether the given node is an inline macro invocation and not just the simple path segment.
