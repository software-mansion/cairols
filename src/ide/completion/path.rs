use cairo_lang_defs::ids::{ImportableId, LanguageElementId, NamedLanguageElementId};
use cairo_lang_filesystem::ids::{CrateLongId, SmolStrId};
use cairo_lang_semantic::diagnostic::{NotFoundItemType, SemanticDiagnostics};
use cairo_lang_semantic::items::enm::EnumSemantic;
use cairo_lang_semantic::items::module::ModuleSemantic;
use cairo_lang_semantic::items::trt::TraitSemantic;
use cairo_lang_semantic::items::visibility::Visibility;
use cairo_lang_semantic::lsp_helpers::LspHelpers;
use cairo_lang_semantic::resolve::{ResolvedConcreteItem, ResolvedGenericItem};
use cairo_lang_semantic::{ConcreteTypeId, TypeLongId};
use cairo_lang_syntax::node::TypedSyntaxNode;
use cairo_lang_syntax::node::ast::{
    ExprPath, ItemStruct, PathSegment, StatementExpr, StatementLet, TypeClause,
};
use cairo_lang_syntax::node::kind::SyntaxKind;
use itertools::Itertools;
use lsp_types::{CompletionItem, CompletionItemKind, CompletionItemLabelDetails, InsertTextFormat};

use super::helpers::completion_kind::{
    importable_completion_kind, resolved_generic_item_completion_kind,
};
use crate::ide::completion::CompletionItemHashable;
use crate::ide::completion::helpers::binary_expr::dot_rhs::dot_expr_rhs;
use crate::ide::completion::helpers::item::{CompletionItemOrderable, get_item_relevance};
use crate::lang::analysis_context::AnalysisContext;
use crate::lang::db::{AnalysisDatabase, LsSemanticGroup};
use crate::lang::importable::{importable_crate_id, importable_syntax_node};
use crate::lang::importer::new_import_edit;
use crate::lang::text_matching::text_matches;
use crate::lang::visibility::peek_visible_in_with_edition;

/// Treats provided path as suffix, proposing elements that can prefix this path.
pub fn path_suffix_completions<'db>(
    db: &'db AnalysisDatabase,
    ctx: &AnalysisContext<'db>,
    was_node_corrected: bool,
) -> Vec<CompletionItemOrderable> {
    let (importables, typed_text) = if ctx.node.ancestor_of_kind(db, SyntaxKind::TriviumSkippedNode).is_none()
        && ctx.node.ancestor_of_kind(db, SyntaxKind::Attribute).is_none()
        && dot_expr_rhs(db, &ctx.node, was_node_corrected).is_none()
        // Enum patterns are handled in a separate function.
        && ctx.node.ancestor_of_kind(db, SyntaxKind::PatternEnum).is_none()
        && let Some(importables) = db.visible_importables_from_module(ctx.module_file_id)
        && let Some(typed_text_segments) = ctx
            .node
            .ancestor_of_type::<ExprPath>(db)
            .map(|path| path.segments(db).elements(db).collect_vec())
        && !typed_text_segments.is_empty()
    {
        (importables, typed_text_segments)
    } else {
        return Default::default();
    };

    let mut typed_text = typed_text
        .into_iter()
        .map(|segment| segment.as_syntax_node())
        // Allow proposing items in the middle of the existing path by filtering out the nodes which lie after the cursor:
        .filter(|segment_node| segment_node.offset(db) <= ctx.node.offset(db))
        .map(|segment_node| segment_node.get_text_without_trivia(db))
        .collect::<Vec<_>>();

    // After `::`, we want to propose all importables available at the preceding path.
    let last_typed_segment = if ctx.node.kind(db) == SyntaxKind::TerminalColonColon {
        SmolStrId::from(db, "")
    } else {
        // Otherwise, the last segment is a partial identifier we want to complete using fuzzy search.
        typed_text.pop().expect("typed path should not be empty")
    };

    let current_crate = ctx.module_file_id.0.owning_crate(db);

    db.visible_importables_from_module(ctx.module_file_id)
        .unwrap()
        .iter()
        .filter(|importable| importable.1.contains("haslo"))
        .for_each(|importable| {
            eprintln!("Ignoring macro importable: {:?}", importable.1);
        });

    eprintln!("=======");
    let mut completions: Vec<CompletionItemOrderable> = importables
        .iter()
        .filter_map(|(importable, path_str)| {
            let mut path_segments: Vec<_> = path_str.split("::").collect();

            let is_not_in_scope = path_segments.len() != 1;

            let last_segment = path_segments.pop().expect("path to import should not be empty");

            let mut last_poped = None;

            let previous_segment_matches = typed_text.iter().rev().all(|typed_segment| {
                last_poped = path_segments.pop();
                last_poped.map(|s| s == typed_segment.to_string(db).as_str()).unwrap_or(false)
            });

            // Import path and typed path must have single overlapping element.
            // use foo::bar;
            //          bar::baz(12345);
            // If path was *not* empty we should *not* add use statement at all.
            if !path_segments.is_empty() {
                path_segments.push(last_poped.unwrap_or(last_segment));
            }

            if !previous_segment_matches
                || !text_matches(last_segment, last_typed_segment.to_string(db).as_str())
            {
                return None;
            }

            let additional_text_edits = if is_not_in_scope
                && !path_segments.is_empty()
                && let Some(import_edit) = new_import_edit(db, ctx, path_segments.join("::"))
            {
                Some(vec![import_edit])
            } else {
                None
            };

            let is_declarative_macro = matches!(importable, ImportableId::MacroDeclaration(_));

            let importable_crate = importable_crate_id(db, *importable);
            let is_current_crate = importable_crate == current_crate;
            let is_core = *importable_crate.long(db) == CrateLongId::core(db);

            let struct_initialization_text = match importable {
                ImportableId::Struct(_) => {
                    importable_syntax_node(db, *importable).and_then(|struct_node| {
                        get_struct_initialization_completion_text(
                            db,
                            ctx,
                            ItemStruct::from_syntax_node(db, struct_node),
                        )
                    })
                }
                _ => None,
            };

            Some(CompletionItemOrderable {
                item: CompletionItem {
<<<<<<< HEAD
                    label: if is_declarative_macro {
                        format!("{}!", last_segment)
                    } else {
                        last_segment.to_string()
                    },
=======
                    label: last_segment.to_string(),
                    insert_text: struct_initialization_text.clone(),
                    insert_text_format: struct_initialization_text
                        .map(|_| InsertTextFormat::SNIPPET),
>>>>>>> 16fc4ed3
                    kind: Some(importable_completion_kind(*importable)),
                    label_details: Some(CompletionItemLabelDetails {
                        detail: None,
                        description: Some(path_str.to_string()),
                    }),
                    additional_text_edits,
                    ..CompletionItem::default()
                },
                relevance: get_item_relevance(!is_not_in_scope, is_current_crate, is_core),
            })
        })
        .unique_by(|completion| CompletionItemHashable(completion.clone()))
        .collect();

    // Remove path label_details from all completions, that are NOT duplicated.
    let label_counts = completions.iter().map(|item| item.item.label.clone()).counts();
    for completion in &mut completions {
        if label_counts[&completion.item.label] == 1 {
            completion.item.label_details = None;
        }
    }

    completions
}

/// Treats provided path as prefix, proposing elements that should go next.
pub fn path_prefix_completions<'db>(
    db: &'db AnalysisDatabase,
    ctx: &AnalysisContext<'db>,
    segments: Vec<PathSegment<'db>>,
) -> Option<Vec<CompletionItemOrderable>> {
    let is_current_scope = segments.len() == 1;
    let mut resolver = ctx.resolver(db);

    let mut diagnostics = SemanticDiagnostics::default();
    let item = resolver
        .resolve_concrete_path(&mut diagnostics, segments, NotFoundItemType::Identifier)
        .ok()?;

    let current_crate = ctx.module_file_id.0.owning_crate(db);

    Some(match item {
        ResolvedConcreteItem::Module(module_id) => module_id
            .module_data(db)
            .ok()?
            .items(db)
            .iter()
            .filter_map(|item| {
                let resolved_item = ResolvedGenericItem::from_module_item(db, *item).ok()?;
                let item_info = db.module_item_info_by_name(module_id, item.name(db)).ok()??;
                let crate_id = module_id.owning_crate(db);

                peek_visible_in_with_edition(
                    db,
                    item_info.visibility,
                    module_id,
                    ctx.module_file_id,
                )
                .then(|| CompletionItemOrderable {
                    item: CompletionItem {
                        label: item.name(db).to_string(db),
                        kind: Some(resolved_generic_item_completion_kind(resolved_item)),
                        ..CompletionItem::default()
                    },
                    relevance: get_item_relevance(
                        is_current_scope,
                        crate_id == current_crate,
                        *crate_id.long(db) == CrateLongId::core(db),
                    ),
                })
            })
            .collect(),
        ResolvedConcreteItem::Trait(item) | ResolvedConcreteItem::SelfTrait(item) => db
            .trait_functions(item.trait_id(db))
            .cloned()
            .unwrap_or_default()
            .iter()
            .map(|(name, _)| {
                let crate_id = item.trait_id(db).parent_module(db).owning_crate(db);
                CompletionItemOrderable {
                    item: CompletionItem {
                        label: name.to_string(db),
                        kind: Some(CompletionItemKind::FUNCTION),
                        ..CompletionItem::default()
                    },
                    relevance: get_item_relevance(
                        is_current_scope,
                        crate_id == current_crate,
                        *crate_id.long(db) == CrateLongId::core(db),
                    ),
                }
            })
            .collect(),
        ResolvedConcreteItem::Impl(item) => item
            .concrete_trait(db)
            .map(|trait_id| {
                db.trait_functions(trait_id.trait_id(db))
                    .cloned()
                    .unwrap_or_default()
                    .iter()
                    .map(|(name, _)| {
                        let crate_id = trait_id.trait_id(db).parent_module(db).owning_crate(db);
                        CompletionItemOrderable {
                            item: CompletionItem {
                                label: name.to_string(db),
                                kind: Some(CompletionItemKind::FUNCTION),
                                ..CompletionItem::default()
                            },
                            relevance: get_item_relevance(
                                is_current_scope,
                                crate_id == current_crate,
                                *crate_id.long(db) == CrateLongId::core(db),
                            ),
                        }
                    })
                    .collect()
            })
            .unwrap_or_default(),
        ResolvedConcreteItem::Type(ty) => match ty.long(db) {
            TypeLongId::Concrete(ConcreteTypeId::Enum(enum_id)) => db
                .enum_variants(enum_id.enum_id(db))
                .cloned()
                .unwrap_or_default()
                .iter()
                .map(|(name, _)| {
                    let crate_id = enum_id.enum_id(db).parent_module(db).owning_crate(db);
                    CompletionItemOrderable {
                        item: CompletionItem {
                            label: name.to_string(db),
                            kind: Some(CompletionItemKind::ENUM_MEMBER),
                            ..CompletionItem::default()
                        },
                        relevance: get_item_relevance(
                            is_current_scope,
                            crate_id == current_crate,
                            *crate_id.long(db) == CrateLongId::core(db),
                        ),
                    }
                })
                .collect(),
            _ => vec![],
        },
        _ => vec![],
    })
}

fn get_struct_initialization_completion_text<'db>(
    db: &'db AnalysisDatabase,
    ctx: &AnalysisContext<'db>,
    struct_node: ItemStruct<'db>,
) -> Option<String> {
    if (ctx.node.ancestor_of_type::<StatementLet>(db).is_none()
        && ctx.node.ancestor_of_type::<StatementExpr>(db).is_none())
        || ctx.node.ancestor_of_type::<ExprPath>(db).is_none()
        || ctx.node.ancestor_of_type::<TypeClause>(db).is_some()
    {
        return None;
    }

    let struct_parent_module_id = db.find_module_containing_node(struct_node.as_syntax_node())?;

    let mut diagnostics = SemanticDiagnostics::default();

    // If any field of the struct is not visible, we should not propose initialization.
    if !struct_node.members(db).elements(db).all(|member| {
        peek_visible_in_with_edition(
            db,
            Visibility::from_ast(db, &mut diagnostics, &member.visibility(db)),
            struct_parent_module_id,
            ctx.module_file_id,
        )
    }) {
        return None;
    }

    let struct_name =
        struct_node.name(db).as_syntax_node().get_text_without_trivia(db).long(db).as_str();

    let args = struct_node
        .members(db)
        .elements(db)
        .enumerate()
        .map(|(index, member)| {
            format!(
                "{}: ${}",
                member.name(db).as_syntax_node().get_text_without_trivia(db).long(db).as_str(),
                // We use 1-based indexing for snippet placeholders, as the `0` is reserved for the final cursor position.
                index + 1,
            )
        })
        .join(", ");

    Some(if args.is_empty() {
        format!("{} {{}}", struct_name)
    } else {
        format!("{} {{ {} }}", struct_name, args)
    })
}<|MERGE_RESOLUTION|>--- conflicted
+++ resolved
@@ -1,3 +1,4 @@
+use cairo_lang_defs::ids::{ImportableId, LanguageElementId, NamedLanguageElementId};
 use cairo_lang_defs::ids::{ImportableId, LanguageElementId, NamedLanguageElementId};
 use cairo_lang_filesystem::ids::{CrateLongId, SmolStrId};
 use cairo_lang_semantic::diagnostic::{NotFoundItemType, SemanticDiagnostics};
@@ -139,18 +140,14 @@
 
             Some(CompletionItemOrderable {
                 item: CompletionItem {
-<<<<<<< HEAD
                     label: if is_declarative_macro {
                         format!("{}!", last_segment)
                     } else {
                         last_segment.to_string()
                     },
-=======
-                    label: last_segment.to_string(),
                     insert_text: struct_initialization_text.clone(),
                     insert_text_format: struct_initialization_text
                         .map(|_| InsertTextFormat::SNIPPET),
->>>>>>> 16fc4ed3
                     kind: Some(importable_completion_kind(*importable)),
                     label_details: Some(CompletionItemLabelDetails {
                         detail: None,
