--- conflicted
+++ resolved
@@ -13,14 +13,10 @@
 use super::helpers::completion_kind::{
     importable_completion_kind, resolved_generic_item_completion_kind,
 };
-<<<<<<< HEAD
+use crate::ide::completion::helpers::binary_expr::dot_rhs::dot_expr_rhs;
 use crate::ide::completion::{
     CompletionItemHashable, CompletionItemOrderable, get_item_relevance, importable_crate_id,
 };
-=======
-use crate::ide::completion::CompletionItemHashable;
-use crate::ide::completion::helpers::binary_expr::dot_rhs::dot_expr_rhs;
->>>>>>> b3f1a712
 use crate::lang::analysis_context::AnalysisContext;
 use crate::lang::db::AnalysisDatabase;
 use crate::lang::importer::new_import_edit;
@@ -31,12 +27,8 @@
 pub fn path_suffix_completions<'db>(
     db: &'db AnalysisDatabase,
     ctx: &AnalysisContext<'db>,
-<<<<<<< HEAD
+    was_node_corrected: bool,
 ) -> Vec<CompletionItemOrderable> {
-=======
-    was_node_corrected: bool,
-) -> Vec<CompletionItem> {
->>>>>>> b3f1a712
     let (importables, typed_text) = if ctx.node.ancestor_of_kind(db, SyntaxKind::Attribute).is_none()
         && dot_expr_rhs(db, &ctx.node, was_node_corrected).is_none()
         // Enum patterns are handled in a separate function.
