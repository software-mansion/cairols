use std::collections::HashSet;
use std::fmt::Display;
use std::panic::{AssertUnwindSafe, catch_unwind};
use std::sync::Arc;
use std::time::{Duration, SystemTime};

use cairo_lang_defs::db::DefsGroup;
use cairo_lang_filesystem::db::FilesGroup;
use cairo_lang_filesystem::ids::FileId;
use cairo_lang_semantic::db::SemanticGroup;
use cairo_lang_utils::ordered_hash_map::OrderedHashMap;
use cairo_lang_utils::{Intern, LookupIntern};
use lsp_types::Url;
use serde::Serialize;
use tracing::{error, trace, warn};

use crate::config::Config;
use crate::env_config;
use crate::lang::db::AnalysisDatabase;
use crate::lang::lsp::LsProtoGroup;
use crate::lang::proc_macros::controller::ProcMacroClientController;
use crate::lang::proc_macros::db::ProcMacroGroup;
use crate::project::ProjectController;

#[derive(Debug, Clone, Copy, Serialize)]
pub enum SwapReason {
    Time(Duration),
    Mutations(u64),
}

impl Display for SwapReason {
    fn fmt(&self, f: &mut std::fmt::Formatter<'_>) -> std::fmt::Result {
        match self {
            SwapReason::Time(duration) => {
                write!(f, "{}s passed since the last swap", duration.as_secs())
            }
            SwapReason::Mutations(mutations) => {
                write!(f, "{mutations} mutations applied since the last swap")
            }
        }
    }
}

/// Swaps entire [`AnalysisDatabase`] with empty one periodically.
///
/// Salsa does not perform GC, which means that whatever computes in query groups stays in memory
/// forever (with little exception being the LRU mechanism).
/// The usage patterns of Salsa queries in the Cairo compiler cause Salsa to steadily allocate
/// new memory, which is a problem if the user is having a long coding session.
/// This object realises a nuclear GC strategy by wiping the entire analysis database from time to
/// time.
///
/// The swapping criteria can be configured with environment variables.
/// Consult [`env_config::db_replace_interval`] and [`env_config::db_replace_mutations`]
/// for more information.
///
/// The new database has a clean state.
/// It is expected that diagnostics will be refreshed on it as quickly as possible, otherwise
/// the entire workspace would be recompiled at an undetermined time leading to bad UX delays.
pub struct AnalysisDatabaseSwapper {
    last_replace_time: SystemTime,
    mutations_since_last_replace: u64,
    db_replace_min_interval: Duration,
    db_replace_min_mutations: u64,
}

impl AnalysisDatabaseSwapper {
    /// Creates a new `AnalysisDatabaseSwapper`.
    pub fn new() -> Self {
        Self {
            last_replace_time: SystemTime::now(),
            db_replace_min_interval: env_config::db_replace_interval(),
            mutations_since_last_replace: 0,
            db_replace_min_mutations: env_config::db_replace_mutations(),
        }
    }

    pub fn register_mutation(&mut self) {
        self.mutations_since_last_replace += 1;
    }

    /// Checks for the swap criteria and swaps the database if they have been met.
    pub fn maybe_swap(
        &mut self,
        db: &mut AnalysisDatabase,
        open_files: &HashSet<Url>,
        project_controller: &mut ProjectController,
        proc_macro_client_controller: &ProcMacroClientController,
<<<<<<< HEAD
        // config: &Config,
    ) {
        let Ok(elapsed) = self.last_replace.elapsed() else {
=======
        config: &Config,
    ) -> Option<SwapReason> {
        let reason = self.check_for_swap()?;
        self.swap(db, open_files, project_controller, proc_macro_client_controller, config);
        trace!("Database swapped - {reason}");
        Some(reason)
    }

    /// Checks whether any swap condition has been met. Returns the reason if swap is possible, `None` otherwise.
    fn check_for_swap(&mut self) -> Option<SwapReason> {
        let Ok(elapsed) = self.last_replace_time.elapsed() else {
>>>>>>> 27111a89
            warn!("system time went backwards, skipping db swap");

            // Reset last replace time because in this place the old value will never make sense.
            self.last_replace_time = SystemTime::now();

            return None;
        };

        if self.mutations_since_last_replace >= self.db_replace_min_mutations {
            Some(SwapReason::Mutations(self.mutations_since_last_replace))
        } else if elapsed >= self.db_replace_min_interval {
            Some(SwapReason::Time(elapsed))
        } else {
            None
        }
<<<<<<< HEAD

        self.swap(db, open_files, project_controller, proc_macro_client_controller)
=======
>>>>>>> 27111a89
    }

    /// Swaps the database.
    #[tracing::instrument(skip_all)]
    fn swap(
        &mut self,
        db: &mut AnalysisDatabase,
        open_files: &HashSet<Url>,
        project_controller: &mut ProjectController,
        proc_macro_client_controller: &ProcMacroClientController,
        // config: &Config,
    ) {
        let Ok(new_db) = catch_unwind(AssertUnwindSafe(|| {
            let mut new_db = AnalysisDatabase::new();

            self.migrate_default_plugins(&mut new_db, db);
            self.migrate_proc_macro_state(&mut new_db, db);
            self.migrate_file_overrides(&mut new_db, db, open_files);

            project_controller.migrate_crates_to_new_db(
                &mut new_db,
                proc_macro_client_controller,
                // config.enable_linter,
            );

            new_db
        })) else {
            error!("caught panic when preparing new db for swap");
            return;
        };

        *db = new_db;

        self.mutations_since_last_replace = 0;
        self.last_replace_time = SystemTime::now();
    }

    /// Copies current default macro plugins into new db.
    fn migrate_default_plugins(&self, new_db: &mut AnalysisDatabase, old_db: &AnalysisDatabase) {
        new_db.set_default_macro_plugins(
            old_db
                .default_macro_plugins()
                .iter()
                .map(|&id| new_db.intern_macro_plugin(old_db.lookup_intern_macro_plugin(id)))
                .collect(),
        );

        new_db.set_default_analyzer_plugins(
            old_db
                .default_analyzer_plugins()
                .iter()
                .map(|&id| new_db.intern_analyzer_plugin(old_db.lookup_intern_analyzer_plugin(id)))
                .collect(),
        );

        new_db.set_default_inline_macro_plugins(Arc::new(
            old_db
                .default_inline_macro_plugins()
                .iter()
                .map(|(name, &id)| {
                    (
                        name.clone(),
                        new_db.intern_inline_macro_plugin(
                            old_db.lookup_intern_inline_macro_plugin(id),
                        ),
                    )
                })
                .collect(),
        ));
    }

    /// Copies current proc macro state into new db.
    fn migrate_proc_macro_state(&self, new_db: &mut AnalysisDatabase, old_db: &AnalysisDatabase) {
        new_db.set_proc_macro_server_status(old_db.proc_macro_server_status());

        // TODO(#6646): Probably this should not be part of migration as it will be ever growing,
        // but diagnostics going crazy every 5 minutes are no better.
        new_db.set_attribute_macro_resolution(old_db.attribute_macro_resolution());
        new_db.set_derive_macro_resolution(old_db.derive_macro_resolution());
        new_db.set_inline_macro_resolution(old_db.inline_macro_resolution());
    }

    /// Makes sure that all open files exist in the new db, with their current changes.
    fn migrate_file_overrides(
        &self,
        new_db: &mut AnalysisDatabase,
        old_db: &AnalysisDatabase,
        open_files: &HashSet<Url>,
    ) {
        let overrides = old_db.file_overrides();
        let mut new_overrides: OrderedHashMap<FileId, Arc<str>> = Default::default();
        for uri in open_files {
            let Some(file_id) = old_db.file_for_url(uri) else {
                // This branch is hit for open files that have never been seen by the old db.
                // This is a strange condition, but it is OK to just not think about such files
                // here.
                continue;
            };
            let new_file_id = file_id.lookup_intern(old_db).intern(new_db);
            if let Some(content) = overrides.get(&file_id) {
                new_overrides.insert(new_file_id, content.clone());
            }
        }
        new_db.set_file_overrides(Arc::new(new_overrides));
    }
}<|MERGE_RESOLUTION|>--- conflicted
+++ resolved
@@ -86,15 +86,9 @@
         open_files: &HashSet<Url>,
         project_controller: &mut ProjectController,
         proc_macro_client_controller: &ProcMacroClientController,
-<<<<<<< HEAD
-        // config: &Config,
-    ) {
-        let Ok(elapsed) = self.last_replace.elapsed() else {
-=======
-        config: &Config,
     ) -> Option<SwapReason> {
         let reason = self.check_for_swap()?;
-        self.swap(db, open_files, project_controller, proc_macro_client_controller, config);
+        self.swap(db, open_files, project_controller, proc_macro_client_controller);
         trace!("Database swapped - {reason}");
         Some(reason)
     }
@@ -102,7 +96,6 @@
     /// Checks whether any swap condition has been met. Returns the reason if swap is possible, `None` otherwise.
     fn check_for_swap(&mut self) -> Option<SwapReason> {
         let Ok(elapsed) = self.last_replace_time.elapsed() else {
->>>>>>> 27111a89
             warn!("system time went backwards, skipping db swap");
 
             // Reset last replace time because in this place the old value will never make sense.
@@ -118,11 +111,6 @@
         } else {
             None
         }
-<<<<<<< HEAD
-
-        self.swap(db, open_files, project_controller, proc_macro_client_controller)
-=======
->>>>>>> 27111a89
     }
 
     /// Swaps the database.
@@ -133,7 +121,6 @@
         open_files: &HashSet<Url>,
         project_controller: &mut ProjectController,
         proc_macro_client_controller: &ProcMacroClientController,
-        // config: &Config,
     ) {
         let Ok(new_db) = catch_unwind(AssertUnwindSafe(|| {
             let mut new_db = AnalysisDatabase::new();
@@ -142,11 +129,7 @@
             self.migrate_proc_macro_state(&mut new_db, db);
             self.migrate_file_overrides(&mut new_db, db, open_files);
 
-            project_controller.migrate_crates_to_new_db(
-                &mut new_db,
-                proc_macro_client_controller,
-                // config.enable_linter,
-            );
+            project_controller.migrate_crates_to_new_db(&mut new_db, proc_macro_client_controller);
 
             new_db
         })) else {
