--- conflicted
+++ resolved
@@ -50,15 +50,9 @@
         });
 
         $(
-<<<<<<< HEAD
             use $crate::support::merge_json_flat;
 
             merge_json_flat(&mut workspace_configuration, $overriding_workspace_configuration);
-            client_capabilities =
-                client_capabilities::with_workspace_configuration(client_capabilities, true);
-=======
-            workspace_configuration = $workspace_configuration;
->>>>>>> 4e70b9cd
         )?
         client_capabilities =
                 client_capabilities::with_workspace_configuration(client_capabilities, true);
