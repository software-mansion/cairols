--- conflicted
+++ resolved
@@ -51,10 +51,7 @@
             }
           },
           "severity": 1,
-<<<<<<< HEAD
           "code": "E0006",
-          "message": "Identifier not found."
-=======
           "message": "Identifier not found.",
           "relatedInformation": [
             {
@@ -74,7 +71,6 @@
               "message": "Diagnostic mapped from here."
             }
           ]
->>>>>>> a7e49fbb
         },
         {
           "range": {
