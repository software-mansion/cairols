--- conflicted
+++ resolved
@@ -19,17 +19,6 @@
     """
 
     [[completions]]
-<<<<<<< HEAD
-=======
-    completion_label = "BitAnd"
-    completion_label_path = "core::traits::BitAnd"
-    text_edits = ["""
-    use core::traits::BitAnd;
-
-    """]
-
-    [[completions]]
->>>>>>> 57ad9777
     completion_label = "ByteA_ActuallyNotByteArray"
     completion_label_path = "ByteA_ActuallyNotByteArray"
     insert_text = "ByteA_ActuallyNotByteArray {}"
@@ -40,15 +29,19 @@
 
     [[completions]]
     completion_label = "ByteArrayTrait"
+    completion_label_path = "ByteArrayTrait"
 
     [[completions]]
     completion_label = "Bytes31Trait"
+    completion_label_path = "Bytes31Trait"
 
     [[completions]]
     completion_label = "System"
+    completion_label_path = "System"
 
     [[completions]]
     completion_label = "BitAnd"
+    completion_label_path = "core::traits::BitAnd"
     text_edits = ["""
     use core::traits::BitAnd;
 
@@ -71,13 +64,6 @@
     """]
 
     [[completions]]
-<<<<<<< HEAD
-=======
-    completion_label = "ByteArrayTrait"
-    completion_label_path = "ByteArrayTrait"
-
-    [[completions]]
->>>>>>> 57ad9777
     completion_label = "ByteSpan"
     completion_label_path = "core::byte_array::ByteSpan"
     text_edits = ["""
@@ -108,17 +94,6 @@
     use core::bytes_31::Bytes31Impl;
 
     """]
-<<<<<<< HEAD
-=======
-
-    [[completions]]
-    completion_label = "Bytes31Trait"
-    completion_label_path = "Bytes31Trait"
-
-    [[completions]]
-    completion_label = "System"
-    completion_label_path = "System"
->>>>>>> 57ad9777
     "#);
 }
 
