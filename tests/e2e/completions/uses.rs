use lsp_types::request::Completion;

use crate::{completions::completion_fixture, support::insta::test_transform_plain};

#[test]
fn helper_module() {
    test_transform_plain!(Completion, completion_fixture(), "
    mod helper_module {
        pub trait Trait1<T> {
            fn some_method(self: @T);
        }

        pub const CONST: felt252 = 0x0;

        fn foo() {}
        pub fn bar() {}
    }

    mod not_exporting_module {
        const CONST: u32 = 0;
        fn foo() {}
        fn bar() {}
    }

    mod nested_module {
        pub mod inner {}
    }

    use helper_module::<caret>;
    ",@r#"
    caret = """
    use helper_module::<caret>;
    """

    [[completions]]
    completion_label = "CONST"

    [[completions]]
    completion_label = "Trait1"

    [[completions]]
    completion_label = "bar"
    "#);
}

#[test]
fn non_exporting_module() {
    test_transform_plain!(Completion, completion_fixture(), "
    mod helper_module {
        pub trait Trait1<T> {
            fn some_method(self: @T);
        }

        pub const CONST: felt252 = 0x0;

        fn foo() {}
        pub fn bar() {}
    }

    mod not_exporting_module {
        const CONST: u32 = 0;
        fn foo() {}
        fn bar() {}
    }

    mod nested_module {
        pub mod inner {}
    }

    use non_exporting_module::<caret>;
    ",@r#"
    caret = """
    use non_exporting_module::<caret>;
    """
    completions = []
    "#);
}

#[test]
fn nested_module() {
    test_transform_plain!(Completion, completion_fixture(), "
    mod helper_module {
        pub trait Trait1<T> {
            fn some_method(self: @T);
        }

        pub const CONST: felt252 = 0x0;

        fn foo() {}
        pub fn bar() {}
    }

    mod not_exporting_module {
        const CONST: u32 = 0;
        fn foo() {}
        fn bar() {}
    }

    mod nested_module {
        pub mod inner {}
    }

    use nested_module::<caret>;
    ",@r#"
    caret = """
    use nested_module::<caret>;
    """

    [[completions]]
    completion_label = "inner"
    "#);
}

#[test]
fn non_existent_module() {
    test_transform_plain!(Completion, completion_fixture(), "
    mod helper_module {
        pub trait Trait1<T> {
            fn some_method(self: @T);
        }

        pub const CONST: felt252 = 0x0;

        fn foo() {}
        pub fn bar() {}
    }

    mod not_exporting_module {
        const CONST: u32 = 0;
        fn foo() {}
        fn bar() {}
    }

    mod nested_module {
        pub mod inner {}
    }

    use non_existent_module::<caret>;
    ",@r#"
    caret = """
    use non_existent_module::<caret>;
    """
    completions = []
    "#);
}

#[test]
fn in_use_path_multi() {
    test_transform_plain!(Completion, completion_fixture(), "
    mod module {
        pub fn x() {}
        pub fn y() {}
    }

    use module::{<caret>
    ",@r#"
    caret = """
    use module::{<caret>
    """

    [[completions]]
    completion_label = "x"

    [[completions]]
    completion_label = "y"
    "#);
}

#[test]
fn in_use_path_multi_macro() {
    test_transform_plain!(Completion, completion_fixture(), "
    #[complex_attribute_macro_v2]
    mod module {
        pub fn x() {}
        pub fn y() {}
    }

    #[complex_attribute_macro_v2]
    use module::{<caret>
    ",@r#"
    caret = """
    use module::{<caret>
    """

    [[completions]]
    completion_label = "x"

    [[completions]]
    completion_label = "y"
    "#);
}

// FIXME(#673)
#[test]
fn in_use_path_multi_with_one_in_scope() {
    test_transform_plain!(Completion, completion_fixture(), "
    mod module {
        pub fn x() {}
        pub fn y() {}
    }

    use module::{x, <caret>
    ",@r#"
    caret = """
    use module::{x,<caret>
    """

    [[completions]]
    completion_label = "x"

    [[completions]]
    completion_label = "y"
    "#);
}

#[test]
fn first_segment() {
    test_transform_plain!(Completion, completion_fixture(), "
    mod my_module {
        pub trait Trait1<T> {
            fn some_method(self: @T);
        }

        pub const CONST: felt252 = 0x0;

        fn foo() {}
        pub fn bar() {}
    }

    use my_mod<caret>;
    ",@r#"
    caret = """
    use my_mod<caret>;
    """

    [[completions]]
    completion_label = "my_module"
    "#);
}

#[test]
fn first_segment_core() {
    test_transform_plain!(Completion, completion_fixture(), "
    use co<caret>;
    ",@r#"
    caret = """
    use co<caret>;
    """

    [[completions]]
    completion_label = "core"
    "#);
}

#[test]
fn first_segment_enum() {
    test_transform_plain!(Completion, completion_fixture(), "
    use My<caret>

    enum MyEnum {}
    ",@r#"
    caret = """
    use My<caret>
    """

    [[completions]]
    completion_label = "MyEnum"
    "#);
}

#[test]
fn nested_enum() {
    test_transform_plain!(Completion, completion_fixture(), "
    mod modzik {
        pub enum MyAnotherEnum {
            A,
            B,
        }
    }

    use modzik::<caret>
    ",@r#"
    caret = """
    use modzik::<caret>
    """

    [[completions]]
    completion_label = "MyAnotherEnum"
    "#);
}

#[test]
fn enum_variant() {
    test_transform_plain!(Completion, completion_fixture(), "
    mod modzik {
        pub enum MyAnotherEnum {
            A,
            B,
        }
    }

    use modzik::MyAnotherEnum::<caret>
    ",@r#"
    caret = """
    use modzik::MyAnotherEnum::<caret>
    """

    [[completions]]
    completion_label = "A"

    [[completions]]
    completion_label = "B"
    "#);
}

#[test]
<<<<<<< HEAD
fn declarative_macro() {
    test_transform_plain!(Completion, completion_fixture(), "
    mod my_mod {
        pub macro my_own_macro {
            ($x:ident) => {
                1
            };
        }
    }

    use my_mod::<caret>
=======
fn no_text_in_use_statement() {
    test_transform_plain!(Completion, completion_fixture(), "
    mod my_mod {
       pub const MY_CONST: u8 = 5;
       pub fn my_func() {}
    }

    use <caret>

    fn a() {}
    ",@r#"
    caret = """
    use <caret>
    """

    [[completions]]
    completion_label = "Option"

    [[completions]]
    completion_label = "PanicResult"

    [[completions]]
    completion_label = "Result"

    [[completions]]
    completion_label = "bool"

    [[completions]]
    completion_label = "core"

    [[completions]]
    completion_label = "dep"

    [[completions]]
    completion_label = "hello"

    [[completions]]
    completion_label = "my_mod"

    [[completions]]
    completion_label = "starknet"
    "#);
}

#[test]
fn no_text_last_segment_in_use_statement() {
    test_transform_plain!(Completion, completion_fixture(), "
    mod my_mod {
       pub const MY_CONST: u8 = 5;
       pub fn my_func() {}
    }

    use my_mod::<caret>

    fn a() {}
>>>>>>> 1c94c4ec
    ",@r#"
    caret = """
    use my_mod::<caret>
    """

    [[completions]]
<<<<<<< HEAD
    completion_label = "my_own_macro"
=======
    completion_label = "MY_CONST"

    [[completions]]
    completion_label = "my_func"
    "#);
}

#[test]
fn only_proposing_currently_visible_items() {
    test_transform_plain!(Completion, completion_fixture(), "
    mod foorator_mod {
        pub fn foorator_func() {}
    }

    mod wrong_module {
        // Shouldn't be proposed in use statement since it is not visible yet.
        pub fn foorator_wrong() {}
    }

    use foorator_<caret>;
     ",@r#"
    caret = """
    use foorator_<caret>;
    """

    [[completions]]
    completion_label = "foorator_mod"
>>>>>>> 1c94c4ec
    "#);
}<|MERGE_RESOLUTION|>--- conflicted
+++ resolved
@@ -314,7 +314,98 @@
 }
 
 #[test]
-<<<<<<< HEAD
+fn no_text_in_use_statement() {
+    test_transform_plain!(Completion, completion_fixture(), "
+    mod my_mod {
+       pub const MY_CONST: u8 = 5;
+       pub fn my_func() {}
+    }
+
+    use <caret>
+
+    fn a() {}
+    ",@r#"
+    caret = """
+    use <caret>
+    """
+
+    [[completions]]
+    completion_label = "Option"
+
+    [[completions]]
+    completion_label = "PanicResult"
+
+    [[completions]]
+    completion_label = "Result"
+
+    [[completions]]
+    completion_label = "bool"
+
+    [[completions]]
+    completion_label = "core"
+
+    [[completions]]
+    completion_label = "dep"
+
+    [[completions]]
+    completion_label = "hello"
+
+    [[completions]]
+    completion_label = "my_mod"
+
+    [[completions]]
+    completion_label = "starknet"
+    "#);
+}
+
+#[test]
+fn no_text_last_segment_in_use_statement() {
+    test_transform_plain!(Completion, completion_fixture(), "
+    mod my_mod {
+       pub const MY_CONST: u8 = 5;
+       pub fn my_func() {}
+    }
+
+    use my_mod::<caret>
+
+    fn a() {}
+    ",@r#"
+    caret = """
+    use my_mod::<caret>
+    """
+
+    [[completions]]
+    completion_label = "MY_CONST"
+
+    [[completions]]
+    completion_label = "my_func"
+    "#);
+}
+
+#[test]
+fn only_proposing_currently_visible_items() {
+    test_transform_plain!(Completion, completion_fixture(), "
+    mod foorator_mod {
+        pub fn foorator_func() {}
+    }
+
+    mod wrong_module {
+        // Shouldn't be proposed in use statement since it is not visible yet.
+        pub fn foorator_wrong() {}
+    }
+
+    use foorator_<caret>;
+     ",@r#"
+    caret = """
+    use foorator_<caret>;
+    """
+
+    [[completions]]
+    completion_label = "foorator_mod"
+    "#);
+}
+
+#[test]
 fn declarative_macro() {
     test_transform_plain!(Completion, completion_fixture(), "
     mod my_mod {
@@ -326,99 +417,12 @@
     }
 
     use my_mod::<caret>
-=======
-fn no_text_in_use_statement() {
-    test_transform_plain!(Completion, completion_fixture(), "
-    mod my_mod {
-       pub const MY_CONST: u8 = 5;
-       pub fn my_func() {}
-    }
-
-    use <caret>
-
-    fn a() {}
-    ",@r#"
-    caret = """
-    use <caret>
-    """
-
-    [[completions]]
-    completion_label = "Option"
-
-    [[completions]]
-    completion_label = "PanicResult"
-
-    [[completions]]
-    completion_label = "Result"
-
-    [[completions]]
-    completion_label = "bool"
-
-    [[completions]]
-    completion_label = "core"
-
-    [[completions]]
-    completion_label = "dep"
-
-    [[completions]]
-    completion_label = "hello"
-
-    [[completions]]
-    completion_label = "my_mod"
-
-    [[completions]]
-    completion_label = "starknet"
-    "#);
-}
-
-#[test]
-fn no_text_last_segment_in_use_statement() {
-    test_transform_plain!(Completion, completion_fixture(), "
-    mod my_mod {
-       pub const MY_CONST: u8 = 5;
-       pub fn my_func() {}
-    }
-
+    ",@r#"
+    caret = """
     use my_mod::<caret>
-
-    fn a() {}
->>>>>>> 1c94c4ec
-    ",@r#"
-    caret = """
-    use my_mod::<caret>
-    """
-
-    [[completions]]
-<<<<<<< HEAD
+    """
+
+    [[completions]]
     completion_label = "my_own_macro"
-=======
-    completion_label = "MY_CONST"
-
-    [[completions]]
-    completion_label = "my_func"
-    "#);
-}
-
-#[test]
-fn only_proposing_currently_visible_items() {
-    test_transform_plain!(Completion, completion_fixture(), "
-    mod foorator_mod {
-        pub fn foorator_func() {}
-    }
-
-    mod wrong_module {
-        // Shouldn't be proposed in use statement since it is not visible yet.
-        pub fn foorator_wrong() {}
-    }
-
-    use foorator_<caret>;
-     ",@r#"
-    caret = """
-    use foorator_<caret>;
-    """
-
-    [[completions]]
-    completion_label = "foorator_mod"
->>>>>>> 1c94c4ec
     "#);
 }