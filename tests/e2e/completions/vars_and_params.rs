use lsp_types::request::Completion;

use crate::{
    completions::completion_fixture,
    support::insta::{test_transform_plain, test_transform_with_macros},
};

#[test]
fn all_prefixed() {
    test_transform_plain!(Completion, completion_fixture(), "
    fn a(param: felt252, param2: felt252, param3: felt252){
        let foo = 1;
        let bar = 1;
        let baz = 1;
        let foo2 = 1;

        ba<caret>
    }
    ",@r#"
    caret = """
        ba<caret>
    """

    [[completions]]
    completion_label = "bar"
    detail = "felt252"

    [[completions]]
    completion_label = "baz"
    detail = "felt252"

    [[completions]]
    completion_label = "blake"
    completion_label_path = "core::blake"
    text_edits = ["""
    use core::blake;

    """]

    [[completions]]
    completion_label = "blake2s_compress"
    completion_label_path = "core::blake::blake2s_compress"
    insert_text = "blake2s_compress(${1:state}, ${2:byte_count}, ${3:msg})"
    text_edits = ["""
    use core::blake::blake2s_compress;

    """]

    [[completions]]
    completion_label = "blake2s_finalize"
    completion_label_path = "core::blake::blake2s_finalize"
    insert_text = "blake2s_finalize(${1:state}, ${2:byte_count}, ${3:msg})"
    text_edits = ["""
    use core::blake::blake2s_finalize;

    """]

    [[completions]]
    completion_label = "byte_array"
    completion_label_path = "core::byte_array"
    text_edits = ["""
    use core::byte_array;

    """]

    [[completions]]
    completion_label = "library_call_syscall"
    completion_label_path = "starknet::syscalls::library_call_syscall"
    insert_text = "library_call_syscall(${1:class_hash}, ${2:function_selector}, ${3:calldata})"
    text_edits = ["""
    use starknet::syscalls::library_call_syscall;

    """]
    "#);
}

#[test]
fn all_prefixed_macro() {
    test_transform_with_macros!(Completion, completion_fixture(), "
    #[complex_attribute_macro_v2]
    fn a(param: felt252, param2: felt252, param3: felt252){
        let foo = 1;
        let bar = 1;
        let baz = 1;
        let foo2 = 1;

        ba<caret>
    }
    ",@r#"
    caret = """
        ba<caret>
    """

    [[completions]]
    completion_label = "bar"
    detail = "felt252"

    [[completions]]
    completion_label = "baz"
    detail = "felt252"

    [[completions]]
    completion_label = "blake"
    completion_label_path = "core::blake"
    text_edits = ["""
    use core::blake;

    """]

    [[completions]]
    completion_label = "blake2s_compress"
    completion_label_path = "core::blake::blake2s_compress"
    insert_text = "blake2s_compress(${1:state}, ${2:byte_count}, ${3:msg})"
    text_edits = ["""
    use core::blake::blake2s_compress;

    """]

    [[completions]]
    completion_label = "blake2s_finalize"
    completion_label_path = "core::blake::blake2s_finalize"
    insert_text = "blake2s_finalize(${1:state}, ${2:byte_count}, ${3:msg})"
    text_edits = ["""
    use core::blake::blake2s_finalize;

    """]

    [[completions]]
    completion_label = "byte_array"
    completion_label_path = "core::byte_array"
    text_edits = ["""
    use core::byte_array;

    """]

    [[completions]]
    completion_label = "library_call_syscall"
    completion_label_path = "starknet::syscalls::library_call_syscall"
    insert_text = "library_call_syscall(${1:class_hash}, ${2:function_selector}, ${3:calldata})"
    text_edits = ["""
    use starknet::syscalls::library_call_syscall;

    """]
    "#);
}

#[test]
fn only_before_cursor() {
    test_transform_plain!(Completion, completion_fixture(), "
    fn a(param: felt252, param2: felt252, param3: felt252){
        let foo = 1;
        let bar = 1;
        ba<caret>
        let baz = 1;
        let foo2 = 1;

    }
    ",@r#"
    caret = """
        ba<caret>
    """

    [[completions]]
    completion_label = "bar"
    detail = "felt252"

    [[completions]]
    completion_label = "blake"
    completion_label_path = "core::blake"
    text_edits = ["""
    use core::blake;

    """]

    [[completions]]
    completion_label = "blake2s_compress"
    completion_label_path = "core::blake::blake2s_compress"
    insert_text = "blake2s_compress(${1:state}, ${2:byte_count}, ${3:msg})"
    text_edits = ["""
    use core::blake::blake2s_compress;

    """]

    [[completions]]
    completion_label = "blake2s_finalize"
    completion_label_path = "core::blake::blake2s_finalize"
    insert_text = "blake2s_finalize(${1:state}, ${2:byte_count}, ${3:msg})"
    text_edits = ["""
    use core::blake::blake2s_finalize;

    """]

    [[completions]]
    completion_label = "byte_array"
    completion_label_path = "core::byte_array"
    text_edits = ["""
    use core::byte_array;

    """]

    [[completions]]
    completion_label = "library_call_syscall"
    completion_label_path = "starknet::syscalls::library_call_syscall"
    insert_text = "library_call_syscall(${1:class_hash}, ${2:function_selector}, ${3:calldata})"
    text_edits = ["""
    use starknet::syscalls::library_call_syscall;

    """]
    "#);
}

#[test]
fn disallow_recursive_definition() {
    test_transform_plain!(Completion, completion_fixture(), "
    fn a(param: felt252, param2: felt252, param3: felt252){
        let foo = fo<caret>;
    }
    ",@r#"
    caret = """
        let foo = fo<caret>;
    """

    [[completions]]
    completion_label = "format!"
    insert_text = 'format!("$1")'

    [[completions]]
    completion_label = "OverflowingAdd"
    completion_label_path = "core::num::traits::OverflowingAdd"
    text_edits = ["""
    use core::num::traits::OverflowingAdd;

    """]

    [[completions]]
    completion_label = "OverflowingMul"
    completion_label_path = "core::num::traits::OverflowingMul"
    text_edits = ["""
    use core::num::traits::OverflowingMul;

    """]

    [[completions]]
    completion_label = "OverflowingSub"
    completion_label_path = "core::num::traits::OverflowingSub"
    text_edits = ["""
    use core::num::traits::OverflowingSub;

    """]
    "#);
}

#[test]
fn disallow_nested_recursive_definition() {
    test_transform_plain!(Completion, completion_fixture(), "
    fn a(param: felt252, param2: felt252, param3: felt252){
        let foo_bar_baz = {
            let b = foo_bar_b<caret>;
        };
    }
    ",@r#"
    caret = """
            let b = foo_bar_b<caret>;
    """
    completions = []
    "#);
}

#[test]
fn work_with_params() {
    test_transform_plain!(Completion, completion_fixture(), "
    // funny names so there is no corelib completion in test
    fn a(paxram: felt252, paxram2: felt252, paxram3: felt252){
        paxr<caret>
    }
    ",@r#"
    caret = """
        paxr<caret>
    """

    [[completions]]
<<<<<<< HEAD
    completion_label = "paxram"
    detail = "felt252"

    [[completions]]
    completion_label = "paxram2"
    detail = "felt252"
=======
    completion_label = "a"
    completion_label_path = "a"
    insert_text = "a(${1:paxram}, ${2:paxram2}, ${3:paxram3})"

    [[completions]]
    completion_label = "max"
    completion_label_path = "core::cmp::max"
    insert_text = "max(${1:a}, ${2:b})"
    text_edits = ["""
    use core::cmp::max;
>>>>>>> 57ad9777

    [[completions]]
    completion_label = "paxram3"
    detail = "felt252"

    [[completions]]
<<<<<<< HEAD
    completion_label = "a"
    insert_text = "a(${1:paxram}, ${2:paxram2}, ${3:paxram3})"
=======
    completion_label = "panic"
    completion_label_path = "panic"
    insert_text = "panic(${1:data})"
>>>>>>> 57ad9777

    [[completions]]
    completion_label = "panic!"
    insert_text = 'panic!("$1")'

    [[completions]]
    completion_label = "panic"
    insert_text = "panic(${1:data})"

    [[completions]]
    completion_label = "max"
    insert_text = "max(${1:a}, ${2:b})"
    text_edits = ["""
    use core::cmp::max;

    """]
    "#);
}

#[test]
fn mixed_params_vars() {
    test_transform_plain!(Completion, completion_fixture(), "
    fn a(bar: felt252, param2: felt252, param3: felt252){
        let baz = 1;
        ba<caret>
    }
    ",@r#"
    caret = """
        ba<caret>
    """

    [[completions]]
    completion_label = "bar"
    detail = "felt252"

    [[completions]]
    completion_label = "baz"
    detail = "felt252"

    [[completions]]
    completion_label = "blake"
    completion_label_path = "core::blake"
    text_edits = ["""
    use core::blake;

    """]

    [[completions]]
    completion_label = "blake2s_compress"
    completion_label_path = "core::blake::blake2s_compress"
    insert_text = "blake2s_compress(${1:state}, ${2:byte_count}, ${3:msg})"
    text_edits = ["""
    use core::blake::blake2s_compress;

    """]

    [[completions]]
    completion_label = "blake2s_finalize"
    completion_label_path = "core::blake::blake2s_finalize"
    insert_text = "blake2s_finalize(${1:state}, ${2:byte_count}, ${3:msg})"
    text_edits = ["""
    use core::blake::blake2s_finalize;

    """]

    [[completions]]
    completion_label = "byte_array"
    completion_label_path = "core::byte_array"
    text_edits = ["""
    use core::byte_array;

    """]

    [[completions]]
    completion_label = "library_call_syscall"
    completion_label_path = "starknet::syscalls::library_call_syscall"
    insert_text = "library_call_syscall(${1:class_hash}, ${2:function_selector}, ${3:calldata})"
    text_edits = ["""
    use starknet::syscalls::library_call_syscall;

    """]
    "#);
}

#[test]
fn ignores_from_macros() {
    test_transform_plain!(Completion, completion_fixture(), "
    fn a(param: felt252, param2: felt252, param3: felt252){
        // this generates variable __array_builder_macro_result__ in nested block
        array![1_felt252];
        let foo2 = 1;

        _<caret>
    }
    ",@r#"
    caret = """
        _<caret>
    """
    completions = []
    "#);
}

#[test]
fn ignores_from_blocks() {
    test_transform_plain!(Completion, completion_fixture(), "
    fn a(param: felt252, param2: felt252, param3: felt252){
        {
            let bbb = 1234;
        }
        let foo2 = 1;

        bb<caret>
    }
    ",@r#"
    caret = """
        bb<caret>
    """
    completions = []
    "#);
}

#[test]
fn works_in_same_block() {
    test_transform_plain!(Completion, completion_fixture(), "
    fn a(param: felt252, param2: felt252, param3: felt252){
        {

            let bbb = 1234;

            let foo2 = 1;

            bb<caret>
        }
    }
    ",@r#"
    caret = """
            bb<caret>
    """

    [[completions]]
    completion_label = "bbb"
    detail = "felt252"
    "#);
}

#[test]
fn works_usage_in_block() {
    test_transform_plain!(Completion, completion_fixture(), "
    fn a(param: felt252, param2: felt252, param3: felt252){
        {

            let bbb = 1234;

            let foo2 = 1;

            {
                bb<caret>
            }
        }
    }
    ",@r#"
    caret = """
                bb<caret>
    """

    [[completions]]
    completion_label = "bbb"
    detail = "felt252"
    "#);
}<|MERGE_RESOLUTION|>--- conflicted
+++ resolved
@@ -279,50 +279,34 @@
     """
 
     [[completions]]
-<<<<<<< HEAD
     completion_label = "paxram"
     detail = "felt252"
 
     [[completions]]
     completion_label = "paxram2"
     detail = "felt252"
-=======
+
+    [[completions]]
+    completion_label = "paxram3"
+    detail = "felt252"
+
+    [[completions]]
     completion_label = "a"
     completion_label_path = "a"
     insert_text = "a(${1:paxram}, ${2:paxram2}, ${3:paxram3})"
 
     [[completions]]
-    completion_label = "max"
-    completion_label_path = "core::cmp::max"
-    insert_text = "max(${1:a}, ${2:b})"
-    text_edits = ["""
-    use core::cmp::max;
->>>>>>> 57ad9777
-
-    [[completions]]
-    completion_label = "paxram3"
-    detail = "felt252"
-
-    [[completions]]
-<<<<<<< HEAD
-    completion_label = "a"
-    insert_text = "a(${1:paxram}, ${2:paxram2}, ${3:paxram3})"
-=======
+    completion_label = "panic!"
+    insert_text = 'panic!("$1")'
+
+    [[completions]]
     completion_label = "panic"
     completion_label_path = "panic"
     insert_text = "panic(${1:data})"
->>>>>>> 57ad9777
-
-    [[completions]]
-    completion_label = "panic!"
-    insert_text = 'panic!("$1")'
-
-    [[completions]]
-    completion_label = "panic"
-    insert_text = "panic(${1:data})"
 
     [[completions]]
     completion_label = "max"
+    completion_label_path = "core::cmp::max"
     insert_text = "max(${1:a}, ${2:b})"
     text_edits = ["""
     use core::cmp::max;
