--- conflicted
+++ resolved
@@ -33,6 +33,7 @@
 
     [[completions]]
     completion_label = "panic"
+    completion_label_path = "panic"
     insert_text = "panic(${1:data})"
 
     [[completions]]
@@ -77,22 +78,6 @@
     """]
 
     [[completions]]
-<<<<<<< HEAD
-=======
-    completion_label = "panic"
-    completion_label_path = "panic"
-    insert_text = "panic(${1:data})"
-
-    [[completions]]
-    completion_label = "panic!"
-    insert_text = 'panic!("$1")'
-
-    [[completions]]
-    completion_label = "print!"
-    insert_text = 'print!("$1")'
-
-    [[completions]]
->>>>>>> 57ad9777
     completion_label = "print_byte_array_as_string"
     completion_label_path = "core::debug::print_byte_array_as_string"
     insert_text = "print_byte_array_as_string()"
@@ -134,6 +119,7 @@
 
     [[completions]]
     completion_label = "a"
+    completion_label_path = "a"
     insert_text = "a()"
 
     [[completions]]
@@ -161,14 +147,6 @@
     """]
 
     [[completions]]
-<<<<<<< HEAD
-=======
-    completion_label = "a"
-    completion_label_path = "a"
-    insert_text = "a()"
-
-    [[completions]]
->>>>>>> 57ad9777
     completion_label = "array"
     completion_label_path = "core::array"
     text_edits = ["""
@@ -360,6 +338,7 @@
 
     [[completions]]
     completion_label = "core"
+    completion_label_path = "core"
 
     [[completions]]
     completion_label = "cmp"
@@ -395,12 +374,6 @@
     use core::sha256::compute_sha256_u32_array;
 
     """]
-<<<<<<< HEAD
-=======
-
-    [[completions]]
-    completion_label = "core"
-    completion_label_path = "core"
     "#);
 }
 
@@ -424,6 +397,5 @@
     completion_label = "my_own_macro!"
     completion_label_path = "my_own_macro"
     insert_text = "my_own_macro!($1)"
->>>>>>> 57ad9777
     "#);
 }