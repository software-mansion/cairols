--- conflicted
+++ resolved
@@ -34,189 +34,6 @@
     """
 
     [[completions]]
-<<<<<<< HEAD
-    completion_label = "add_assign()"
-    detail = "core::ops::arith::AddAssign"
-    insert_text = "add_assign(${1:rhs})"
-    text_edits = ["""
-    use core::ops::AddAssign;
-
-    """]
-
-    [[completions]]
-    completion_label = "add_eq()"
-    detail = "core::traits::AddEq"
-    insert_text = "add_eq(${1:other})"
-    text_edits = ["""
-    use core::traits::AddEq;
-
-    """]
-
-    [[completions]]
-    completion_label = "append_formatted_to_byte_array()"
-    detail = "core::to_byte_array::AppendFormattedToByteArray"
-    insert_text = "append_formatted_to_byte_array(${1:byte_array}, ${2:base})"
-    text_edits = ["""
-    use core::to_byte_array::AppendFormattedToByteArray;
-
-    """]
-
-    [[completions]]
-    completion_label = "clone()"
-    detail = "core::clone::Clone"
-    insert_text = "clone()"
-
-    [[completions]]
-    completion_label = "destruct()"
-    detail = "core::traits::Destruct"
-    insert_text = "destruct()"
-
-    [[completions]]
-    completion_label = "fmt()"
-    detail = "core::fmt::Debug"
-    insert_text = "fmt(${1:f})"
-    text_edits = ["""
-    use core::fmt::Debug;
-
-    """]
-
-    [[completions]]
-    completion_label = "fmt()"
-    detail = "core::fmt::Display"
-    insert_text = "fmt(${1:f})"
-    text_edits = ["""
-    use core::fmt::Display;
-
-    """]
-
-    [[completions]]
-    completion_label = "fmt()"
-    detail = "core::fmt::LowerHex"
-    insert_text = "fmt(${1:f})"
-    text_edits = ["""
-    use core::fmt::LowerHex;
-
-    """]
-
-    [[completions]]
-    completion_label = "format_as_byte_array()"
-    detail = "core::to_byte_array::FormatAsByteArray"
-    insert_text = "format_as_byte_array(${1:base})"
-    text_edits = ["""
-    use core::to_byte_array::FormatAsByteArray;
-
-    """]
-
-    [[completions]]
-    completion_label = "get_descriptor()"
-    detail = "core::circuit::GetCircuitDescriptor"
-    insert_text = "get_descriptor()"
-
-    [[completions]]
-    completion_label = "into()"
-    detail = "core::traits::Into"
-    insert_text = "into()"
-
-    [[completions]]
-    completion_label = "is_non_one()"
-    detail = "core::num::traits::one::One"
-    insert_text = "is_non_one()"
-    text_edits = ["""
-    use core::num::traits::One;
-
-    """]
-
-    [[completions]]
-    completion_label = "is_non_zero()"
-    detail = "core::num::traits::zero::Zero"
-    insert_text = "is_non_zero()"
-    text_edits = ["""
-    use core::num::traits::Zero;
-
-    """]
-
-    [[completions]]
-    completion_label = "is_non_zero()"
-    detail = "core::zeroable::Zeroable"
-    insert_text = "is_non_zero()"
-
-    [[completions]]
-    completion_label = "is_one()"
-    detail = "core::num::traits::one::One"
-    insert_text = "is_one()"
-    text_edits = ["""
-    use core::num::traits::One;
-
-    """]
-
-    [[completions]]
-    completion_label = "is_zero()"
-    detail = "core::num::traits::zero::Zero"
-    insert_text = "is_zero()"
-    text_edits = ["""
-    use core::num::traits::Zero;
-
-    """]
-
-    [[completions]]
-    completion_label = "is_zero()"
-    detail = "core::zeroable::Zeroable"
-    insert_text = "is_zero()"
-
-    [[completions]]
-    completion_label = "mul_assign()"
-    detail = "core::ops::arith::MulAssign"
-    insert_text = "mul_assign(${1:rhs})"
-    text_edits = ["""
-    use core::ops::MulAssign;
-
-    """]
-
-    [[completions]]
-    completion_label = "mul_eq()"
-    detail = "core::traits::MulEq"
-    insert_text = "mul_eq(${1:other})"
-    text_edits = ["""
-    use core::traits::MulEq;
-
-    """]
-
-    [[completions]]
-    completion_label = "new_inputs()"
-    detail = "core::circuit::CircuitInputs"
-    insert_text = "new_inputs()"
-    text_edits = ["""
-    use core::circuit::CircuitInputs;
-
-    """]
-
-    [[completions]]
-    completion_label = "panic_destruct()"
-    detail = "core::traits::PanicDestruct"
-    insert_text = "panic_destruct(${1:panic})"
-
-    [[completions]]
-    completion_label = "pow()"
-    detail = "core::num::traits::ops::pow::Pow"
-    insert_text = "pow(${1:exp})"
-    text_edits = ["""
-    use core::num::traits::Pow;
-
-    """]
-
-    [[completions]]
-    completion_label = "print()"
-    detail = "core::debug::PrintTrait"
-    insert_text = "print()"
-
-    [[completions]]
-    completion_label = "serialize()"
-    detail = "core::serde::Serde"
-    insert_text = "serialize(${1:output})"
-
-    [[completions]]
-=======
->>>>>>> 643a28f3
     completion_label = "some_method()"
     detail = "hello::hidden_trait::ATrait1"
     insert_text = "some_method()"
@@ -238,432 +55,6 @@
             fn some_method(self: @felt252) {}
         }
     }
-<<<<<<< HEAD
-
-    use hidden_trait::ATrait1;
-
-    mod inner_mod {
-        fn main() {
-            let x = 5_felt252;
-            x.some_me<caret>
-        }
-    }
-    ",@r#"
-    caret = """
-            x.some_me<caret>
-    """
-
-    [[completions]]
-    completion_label = "add_assign()"
-    detail = "core::ops::arith::AddAssign"
-    insert_text = "add_assign(${1:rhs})"
-    text_edits = ["""
-    use core::ops::AddAssign;
-
-    """]
-
-    [[completions]]
-    completion_label = "add_eq()"
-    detail = "core::traits::AddEq"
-    insert_text = "add_eq(${1:other})"
-    text_edits = ["""
-    use core::traits::AddEq;
-
-    """]
-
-    [[completions]]
-    completion_label = "append_formatted_to_byte_array()"
-    detail = "core::to_byte_array::AppendFormattedToByteArray"
-    insert_text = "append_formatted_to_byte_array(${1:byte_array}, ${2:base})"
-    text_edits = ["""
-    use core::to_byte_array::AppendFormattedToByteArray;
-
-    """]
-
-    [[completions]]
-    completion_label = "clone()"
-    detail = "core::clone::Clone"
-    insert_text = "clone()"
-
-    [[completions]]
-    completion_label = "destruct()"
-    detail = "core::traits::Destruct"
-    insert_text = "destruct()"
-
-    [[completions]]
-    completion_label = "fmt()"
-    detail = "core::fmt::Debug"
-    insert_text = "fmt(${1:f})"
-    text_edits = ["""
-    use core::fmt::Debug;
-
-    """]
-
-    [[completions]]
-    completion_label = "fmt()"
-    detail = "core::fmt::Display"
-    insert_text = "fmt(${1:f})"
-    text_edits = ["""
-    use core::fmt::Display;
-
-    """]
-
-    [[completions]]
-    completion_label = "fmt()"
-    detail = "core::fmt::LowerHex"
-    insert_text = "fmt(${1:f})"
-    text_edits = ["""
-    use core::fmt::LowerHex;
-
-    """]
-
-    [[completions]]
-    completion_label = "format_as_byte_array()"
-    detail = "core::to_byte_array::FormatAsByteArray"
-    insert_text = "format_as_byte_array(${1:base})"
-    text_edits = ["""
-    use core::to_byte_array::FormatAsByteArray;
-
-    """]
-
-    [[completions]]
-    completion_label = "get_descriptor()"
-    detail = "core::circuit::GetCircuitDescriptor"
-    insert_text = "get_descriptor()"
-
-    [[completions]]
-    completion_label = "into()"
-    detail = "core::traits::Into"
-    insert_text = "into()"
-
-    [[completions]]
-    completion_label = "is_non_one()"
-    detail = "core::num::traits::one::One"
-    insert_text = "is_non_one()"
-    text_edits = ["""
-    use core::num::traits::One;
-
-    """]
-
-    [[completions]]
-    completion_label = "is_non_zero()"
-    detail = "core::num::traits::zero::Zero"
-    insert_text = "is_non_zero()"
-    text_edits = ["""
-    use core::num::traits::Zero;
-
-    """]
-
-    [[completions]]
-    completion_label = "is_non_zero()"
-    detail = "core::zeroable::Zeroable"
-    insert_text = "is_non_zero()"
-
-    [[completions]]
-    completion_label = "is_one()"
-    detail = "core::num::traits::one::One"
-    insert_text = "is_one()"
-    text_edits = ["""
-    use core::num::traits::One;
-
-    """]
-
-    [[completions]]
-    completion_label = "is_zero()"
-    detail = "core::num::traits::zero::Zero"
-    insert_text = "is_zero()"
-    text_edits = ["""
-    use core::num::traits::Zero;
-
-    """]
-
-    [[completions]]
-    completion_label = "is_zero()"
-    detail = "core::zeroable::Zeroable"
-    insert_text = "is_zero()"
-
-    [[completions]]
-    completion_label = "mul_assign()"
-    detail = "core::ops::arith::MulAssign"
-    insert_text = "mul_assign(${1:rhs})"
-    text_edits = ["""
-    use core::ops::MulAssign;
-
-    """]
-
-    [[completions]]
-    completion_label = "mul_eq()"
-    detail = "core::traits::MulEq"
-    insert_text = "mul_eq(${1:other})"
-    text_edits = ["""
-    use core::traits::MulEq;
-
-    """]
-
-    [[completions]]
-    completion_label = "new_inputs()"
-    detail = "core::circuit::CircuitInputs"
-    insert_text = "new_inputs()"
-    text_edits = ["""
-    use core::circuit::CircuitInputs;
-
-    """]
-
-    [[completions]]
-    completion_label = "panic_destruct()"
-    detail = "core::traits::PanicDestruct"
-    insert_text = "panic_destruct(${1:panic})"
-
-    [[completions]]
-    completion_label = "pow()"
-    detail = "core::num::traits::ops::pow::Pow"
-    insert_text = "pow(${1:exp})"
-    text_edits = ["""
-    use core::num::traits::Pow;
-
-    """]
-
-    [[completions]]
-    completion_label = "print()"
-    detail = "core::debug::PrintTrait"
-    insert_text = "print()"
-
-    [[completions]]
-    completion_label = "serialize()"
-    detail = "core::serde::Serde"
-    insert_text = "serialize(${1:output})"
-
-    [[completions]]
-    completion_label = "some_method()"
-    detail = "hello::hidden_trait::ATrait1"
-    insert_text = "some_method()"
-    text_edits = ["""
-    use crate::ATrait1;
-
-    """]
-
-    [[completions]]
-    completion_label = "sub_assign()"
-    detail = "core::ops::arith::SubAssign"
-    insert_text = "sub_assign(${1:rhs})"
-    text_edits = ["""
-    use core::ops::SubAssign;
-
-    """]
-
-    [[completions]]
-    completion_label = "sub_eq()"
-    detail = "core::traits::SubEq"
-    insert_text = "sub_eq(${1:other})"
-    text_edits = ["""
-    use core::traits::SubEq;
-
-    """]
-
-    [[completions]]
-    completion_label = "try_into()"
-    detail = "core::traits::TryInto"
-    insert_text = "try_into()"
-    "#);
-}
-
-#[test]
-fn non_directly_visible_trait() {
-    test_transform_plain!(Completion, completion_fixture(),"
-    mod hidden_trait {
-        pub trait ATrait1<T> {
-            fn some_method(self: @T);
-        }
-
-        impl Felt252ATraitImpl of ATrait1<felt252> {
-            fn some_method(self: @felt252) {}
-        }
-    }
-
-    use hidden_trait::ATrait1;
-
-    mod inner_mod {
-        fn main() {
-            let x = 5_felt252;
-            x.some_me<caret>
-        }
-    }
-    ",@r#"
-    caret = """
-            x.some_me<caret>
-    """
-
-    [[completions]]
-    completion_label = "add_assign()"
-    detail = "core::ops::arith::AddAssign"
-    insert_text = "add_assign(${1:rhs})"
-    text_edits = ["""
-    use core::ops::AddAssign;
-
-    """]
-
-    [[completions]]
-    completion_label = "add_eq()"
-    detail = "core::traits::AddEq"
-    insert_text = "add_eq(${1:other})"
-    text_edits = ["""
-    use core::traits::AddEq;
-
-    """]
-
-    [[completions]]
-    completion_label = "append_formatted_to_byte_array()"
-    detail = "core::to_byte_array::AppendFormattedToByteArray"
-    insert_text = "append_formatted_to_byte_array(${1:byte_array}, ${2:base})"
-    text_edits = ["""
-    use core::to_byte_array::AppendFormattedToByteArray;
-
-    """]
-
-    [[completions]]
-    completion_label = "clone()"
-    detail = "core::clone::Clone"
-    insert_text = "clone()"
-
-    [[completions]]
-    completion_label = "destruct()"
-    detail = "core::traits::Destruct"
-    insert_text = "destruct()"
-
-    [[completions]]
-    completion_label = "fmt()"
-    detail = "core::fmt::Debug"
-    insert_text = "fmt(${1:f})"
-    text_edits = ["""
-    use core::fmt::Debug;
-
-    """]
-
-    [[completions]]
-    completion_label = "fmt()"
-    detail = "core::fmt::Display"
-    insert_text = "fmt(${1:f})"
-    text_edits = ["""
-    use core::fmt::Display;
-
-    """]
-
-    [[completions]]
-    completion_label = "fmt()"
-    detail = "core::fmt::LowerHex"
-    insert_text = "fmt(${1:f})"
-    text_edits = ["""
-    use core::fmt::LowerHex;
-
-    """]
-
-    [[completions]]
-    completion_label = "format_as_byte_array()"
-    detail = "core::to_byte_array::FormatAsByteArray"
-    insert_text = "format_as_byte_array(${1:base})"
-    text_edits = ["""
-    use core::to_byte_array::FormatAsByteArray;
-
-    """]
-
-    [[completions]]
-    completion_label = "get_descriptor()"
-    detail = "core::circuit::GetCircuitDescriptor"
-    insert_text = "get_descriptor()"
-
-    [[completions]]
-    completion_label = "into()"
-    detail = "core::traits::Into"
-    insert_text = "into()"
-
-    [[completions]]
-    completion_label = "is_non_one()"
-    detail = "core::num::traits::one::One"
-    insert_text = "is_non_one()"
-    text_edits = ["""
-    use core::num::traits::One;
-
-    """]
-
-    [[completions]]
-    completion_label = "is_non_zero()"
-    detail = "core::num::traits::zero::Zero"
-    insert_text = "is_non_zero()"
-    text_edits = ["""
-    use core::num::traits::Zero;
-
-    """]
-
-    [[completions]]
-    completion_label = "is_non_zero()"
-    detail = "core::zeroable::Zeroable"
-    insert_text = "is_non_zero()"
-
-    [[completions]]
-    completion_label = "is_one()"
-    detail = "core::num::traits::one::One"
-    insert_text = "is_one()"
-    text_edits = ["""
-    use core::num::traits::One;
-
-    """]
-
-    [[completions]]
-    completion_label = "is_zero()"
-    detail = "core::num::traits::zero::Zero"
-    insert_text = "is_zero()"
-    text_edits = ["""
-    use core::num::traits::Zero;
-
-    """]
-
-    [[completions]]
-    completion_label = "is_zero()"
-    detail = "core::zeroable::Zeroable"
-    insert_text = "is_zero()"
-
-    [[completions]]
-    completion_label = "mul_assign()"
-    detail = "core::ops::arith::MulAssign"
-    insert_text = "mul_assign(${1:rhs})"
-    text_edits = ["""
-    use core::ops::MulAssign;
-
-    """]
-
-    [[completions]]
-    completion_label = "mul_eq()"
-    detail = "core::traits::MulEq"
-    insert_text = "mul_eq(${1:other})"
-    text_edits = ["""
-    use core::traits::MulEq;
-
-    """]
-
-    [[completions]]
-    completion_label = "new_inputs()"
-    detail = "core::circuit::CircuitInputs"
-    insert_text = "new_inputs()"
-    text_edits = ["""
-    use core::circuit::CircuitInputs;
-
-    """]
-
-    [[completions]]
-    completion_label = "panic_destruct()"
-    detail = "core::traits::PanicDestruct"
-    insert_text = "panic_destruct(${1:panic})"
-
-    [[completions]]
-    completion_label = "pow()"
-    detail = "core::num::traits::ops::pow::Pow"
-    insert_text = "pow(${1:exp})"
-    text_edits = ["""
-    use core::num::traits::Pow;
-
-    """]
-=======
->>>>>>> 643a28f3
 
     use hidden_trait::ATrait1;
 
@@ -764,189 +155,6 @@
     """
 
     [[completions]]
-<<<<<<< HEAD
-    completion_label = "add_assign()"
-    detail = "core::ops::arith::AddAssign"
-    insert_text = "add_assign(${1:rhs})"
-    text_edits = ["""
-    use core::ops::AddAssign;
-
-    """]
-
-    [[completions]]
-    completion_label = "add_eq()"
-    detail = "core::traits::AddEq"
-    insert_text = "add_eq(${1:other})"
-    text_edits = ["""
-    use core::traits::AddEq;
-
-    """]
-
-    [[completions]]
-    completion_label = "append_formatted_to_byte_array()"
-    detail = "core::to_byte_array::AppendFormattedToByteArray"
-    insert_text = "append_formatted_to_byte_array(${1:byte_array}, ${2:base})"
-    text_edits = ["""
-    use core::to_byte_array::AppendFormattedToByteArray;
-
-    """]
-
-    [[completions]]
-    completion_label = "clone()"
-    detail = "core::clone::Clone"
-    insert_text = "clone()"
-
-    [[completions]]
-    completion_label = "destruct()"
-    detail = "core::traits::Destruct"
-    insert_text = "destruct()"
-
-    [[completions]]
-    completion_label = "fmt()"
-    detail = "core::fmt::Debug"
-    insert_text = "fmt(${1:f})"
-    text_edits = ["""
-    use core::fmt::Debug;
-
-    """]
-
-    [[completions]]
-    completion_label = "fmt()"
-    detail = "core::fmt::Display"
-    insert_text = "fmt(${1:f})"
-    text_edits = ["""
-    use core::fmt::Display;
-
-    """]
-
-    [[completions]]
-    completion_label = "fmt()"
-    detail = "core::fmt::LowerHex"
-    insert_text = "fmt(${1:f})"
-    text_edits = ["""
-    use core::fmt::LowerHex;
-
-    """]
-
-    [[completions]]
-    completion_label = "format_as_byte_array()"
-    detail = "core::to_byte_array::FormatAsByteArray"
-    insert_text = "format_as_byte_array(${1:base})"
-    text_edits = ["""
-    use core::to_byte_array::FormatAsByteArray;
-
-    """]
-
-    [[completions]]
-    completion_label = "get_descriptor()"
-    detail = "core::circuit::GetCircuitDescriptor"
-    insert_text = "get_descriptor()"
-
-    [[completions]]
-    completion_label = "into()"
-    detail = "core::traits::Into"
-    insert_text = "into()"
-
-    [[completions]]
-    completion_label = "is_non_one()"
-    detail = "core::num::traits::one::One"
-    insert_text = "is_non_one()"
-    text_edits = ["""
-    use core::num::traits::One;
-
-    """]
-
-    [[completions]]
-    completion_label = "is_non_zero()"
-    detail = "core::num::traits::zero::Zero"
-    insert_text = "is_non_zero()"
-    text_edits = ["""
-    use core::num::traits::Zero;
-
-    """]
-
-    [[completions]]
-    completion_label = "is_non_zero()"
-    detail = "core::zeroable::Zeroable"
-    insert_text = "is_non_zero()"
-
-    [[completions]]
-    completion_label = "is_one()"
-    detail = "core::num::traits::one::One"
-    insert_text = "is_one()"
-    text_edits = ["""
-    use core::num::traits::One;
-
-    """]
-
-    [[completions]]
-    completion_label = "is_zero()"
-    detail = "core::num::traits::zero::Zero"
-    insert_text = "is_zero()"
-    text_edits = ["""
-    use core::num::traits::Zero;
-
-    """]
-
-    [[completions]]
-    completion_label = "is_zero()"
-    detail = "core::zeroable::Zeroable"
-    insert_text = "is_zero()"
-
-    [[completions]]
-    completion_label = "mul_assign()"
-    detail = "core::ops::arith::MulAssign"
-    insert_text = "mul_assign(${1:rhs})"
-    text_edits = ["""
-    use core::ops::MulAssign;
-
-    """]
-
-    [[completions]]
-    completion_label = "mul_eq()"
-    detail = "core::traits::MulEq"
-    insert_text = "mul_eq(${1:other})"
-    text_edits = ["""
-    use core::traits::MulEq;
-
-    """]
-
-    [[completions]]
-    completion_label = "new_inputs()"
-    detail = "core::circuit::CircuitInputs"
-    insert_text = "new_inputs()"
-    text_edits = ["""
-    use core::circuit::CircuitInputs;
-
-    """]
-
-    [[completions]]
-    completion_label = "panic_destruct()"
-    detail = "core::traits::PanicDestruct"
-    insert_text = "panic_destruct(${1:panic})"
-
-    [[completions]]
-    completion_label = "pow()"
-    detail = "core::num::traits::ops::pow::Pow"
-    insert_text = "pow(${1:exp})"
-    text_edits = ["""
-    use core::num::traits::Pow;
-
-    """]
-
-    [[completions]]
-    completion_label = "print()"
-    detail = "core::debug::PrintTrait"
-    insert_text = "print()"
-
-    [[completions]]
-    completion_label = "serialize()"
-    detail = "core::serde::Serde"
-    insert_text = "serialize(${1:output})"
-
-    [[completions]]
-=======
->>>>>>> 643a28f3
     completion_label = "some_method()"
     detail = "dep::X"
     insert_text = "some_method()"
@@ -987,208 +195,6 @@
     caret = """
         x.some_method<caret>
     """
-<<<<<<< HEAD
-
-    [[completions]]
-    completion_label = "add_assign()"
-    detail = "core::ops::arith::AddAssign"
-    insert_text = "add_assign(${1:rhs})"
-    text_edits = ["""
-    use core::ops::AddAssign;
-
-    """]
-
-    [[completions]]
-    completion_label = "add_eq()"
-    detail = "core::traits::AddEq"
-    insert_text = "add_eq(${1:other})"
-
-    [[completions]]
-    completion_label = "append_formatted_to_byte_array()"
-    detail = "core::to_byte_array::AppendFormattedToByteArray"
-    insert_text = "append_formatted_to_byte_array(${1:byte_array}, ${2:base})"
-    text_edits = ["""
-    use to_byte_array::AppendFormattedToByteArray;
-
-    """]
-
-    [[completions]]
-    completion_label = "clone()"
-    detail = "core::clone::Clone"
-    insert_text = "clone()"
-
-    [[completions]]
-    completion_label = "destruct()"
-    detail = "core::traits::Destruct"
-    insert_text = "destruct()"
-
-    [[completions]]
-    completion_label = "fmt()"
-    detail = "core::fmt::Debug"
-    insert_text = "fmt(${1:f})"
-    text_edits = ["""
-    use core::fmt::Debug;
-
-    """]
-
-    [[completions]]
-    completion_label = "fmt()"
-    detail = "core::fmt::Display"
-    insert_text = "fmt(${1:f})"
-    text_edits = ["""
-    use core::fmt::Display;
-
-    """]
-
-    [[completions]]
-    completion_label = "fmt()"
-    detail = "core::fmt::LowerHex"
-    insert_text = "fmt(${1:f})"
-    text_edits = ["""
-    use core::fmt::LowerHex;
-
-    """]
-
-    [[completions]]
-    completion_label = "format_as_byte_array()"
-    detail = "core::to_byte_array::FormatAsByteArray"
-    insert_text = "format_as_byte_array(${1:base})"
-    text_edits = ["""
-    use to_byte_array::FormatAsByteArray;
-
-    """]
-
-    [[completions]]
-    completion_label = "get_descriptor()"
-    detail = "core::circuit::GetCircuitDescriptor"
-    insert_text = "get_descriptor()"
-    text_edits = ["""
-    use core::circuit::GetCircuitDescriptor;
-
-    """]
-
-    [[completions]]
-    completion_label = "into()"
-    detail = "core::traits::Into"
-    insert_text = "into()"
-
-    [[completions]]
-    completion_label = "is_non_one()"
-    detail = "core::num::traits::one::One"
-    insert_text = "is_non_one()"
-    text_edits = ["""
-    use core::num::traits::One;
-
-    """]
-
-    [[completions]]
-    completion_label = "is_non_zero()"
-    detail = "core::num::traits::zero::Zero"
-    insert_text = "is_non_zero()"
-    text_edits = ["""
-    use core::num::traits::Zero;
-
-    """]
-
-    [[completions]]
-    completion_label = "is_non_zero()"
-    detail = "core::zeroable::Zeroable"
-    insert_text = "is_non_zero()"
-
-    [[completions]]
-    completion_label = "is_one()"
-    detail = "core::num::traits::one::One"
-    insert_text = "is_one()"
-    text_edits = ["""
-    use core::num::traits::One;
-
-    """]
-
-    [[completions]]
-    completion_label = "is_zero()"
-    detail = "core::num::traits::zero::Zero"
-    insert_text = "is_zero()"
-    text_edits = ["""
-    use core::num::traits::Zero;
-
-    """]
-
-    [[completions]]
-    completion_label = "is_zero()"
-    detail = "core::zeroable::Zeroable"
-    insert_text = "is_zero()"
-
-    [[completions]]
-    completion_label = "mul_assign()"
-    detail = "core::ops::arith::MulAssign"
-    insert_text = "mul_assign(${1:rhs})"
-    text_edits = ["""
-    use core::ops::MulAssign;
-
-    """]
-
-    [[completions]]
-    completion_label = "mul_eq()"
-    detail = "core::traits::MulEq"
-    insert_text = "mul_eq(${1:other})"
-
-    [[completions]]
-    completion_label = "new_inputs()"
-    detail = "core::circuit::CircuitInputs"
-    insert_text = "new_inputs()"
-    text_edits = ["""
-    use core::circuit::CircuitInputs;
-
-    """]
-
-    [[completions]]
-    completion_label = "panic_destruct()"
-    detail = "core::traits::PanicDestruct"
-    insert_text = "panic_destruct(${1:panic})"
-
-    [[completions]]
-    completion_label = "pow()"
-    detail = "core::num::traits::ops::pow::Pow"
-    insert_text = "pow(${1:exp})"
-    text_edits = ["""
-    use core::num::traits::Pow;
-
-    """]
-
-    [[completions]]
-    completion_label = "print()"
-    detail = "core::debug::PrintTrait"
-    insert_text = "print()"
-    text_edits = ["""
-    use debug::PrintTrait;
-
-    """]
-
-    [[completions]]
-    completion_label = "serialize()"
-    detail = "core::serde::Serde"
-    insert_text = "serialize(${1:output})"
-
-    [[completions]]
-    completion_label = "sub_assign()"
-    detail = "core::ops::arith::SubAssign"
-    insert_text = "sub_assign(${1:rhs})"
-    text_edits = ["""
-    use core::ops::SubAssign;
-
-    """]
-
-    [[completions]]
-    completion_label = "sub_eq()"
-    detail = "core::traits::SubEq"
-    insert_text = "sub_eq(${1:other})"
-
-    [[completions]]
-    completion_label = "try_into()"
-    detail = "core::traits::TryInto"
-    insert_text = "try_into()"
-=======
     completions = []
->>>>>>> 643a28f3
     "#);
 }